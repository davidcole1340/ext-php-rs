--- conflicted
+++ resolved
@@ -10,11 +10,8 @@
 mod ini_entry_def;
 mod linked_list;
 mod module;
-<<<<<<< HEAD
 mod try_catch;
-=======
 mod streams;
->>>>>>> b5adbb99
 
 use crate::{
     error::Result,
@@ -36,13 +33,10 @@
 pub use ini_entry_def::IniEntryDef;
 pub use linked_list::ZendLinkedList;
 pub use module::ModuleEntry;
-<<<<<<< HEAD
 #[cfg(feature = "embed")]
 pub(crate) use try_catch::panic_wrapper;
 pub use try_catch::{bailout, try_catch};
-=======
 pub use streams::*;
->>>>>>> b5adbb99
 
 // Used as the format string for `php_printf`.
 const FORMAT_STR: &[u8] = b"%s\0";
