--- conflicted
+++ resolved
@@ -41,12 +41,8 @@
         let mut name = ZendString::new(name, false).ok()?;
 
         unsafe {
-<<<<<<< HEAD
-            crate::bindings::zend_lookup_class_ex(name.as_ptr(), std::ptr::null_mut(), 0).as_ref()
-=======
             crate::bindings::zend_lookup_class_ex(name.as_mut_zend_str(), std::ptr::null_mut(), 0)
                 .as_ref()
->>>>>>> aea87174
         }
     }
 
