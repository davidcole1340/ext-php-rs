//! The base value in PHP. A Zval can contain any PHP type, and the type that it
//! contains is determined by a property inside the struct. The content of the
//! Zval is stored in a union.

use std::{convert::TryInto, ffi::c_void, fmt::Debug, ptr};

use crate::types::iterable::Iterable;
use crate::types::ZendIterator;
use crate::{
    binary::Pack,
    binary_slice::PackSlice,
    boxed::ZBox,
    convert::{FromZval, FromZvalMut, IntoZval, IntoZvalDyn},
    error::{Error, Result},
    ffi::{
        _zval_struct__bindgen_ty_1, _zval_struct__bindgen_ty_2, zend_is_callable,
        zend_is_identical, zend_is_iterable, zend_resource, zend_value, zval, zval_ptr_dtor,
    },
    flags::DataType,
    flags::ZvalTypeFlags,
    rc::PhpRc,
    types::{ZendCallable, ZendHashTable, ZendLong, ZendObject, ZendStr},
};

/// A zend value. This is the primary storage container used throughout the Zend
/// engine.
///
/// A zval can be thought of as a Rust enum, a type that can contain different
/// values such as integers, strings, objects etc.
pub type Zval = zval;

// TODO(david): can we make zval send+sync? main problem is that refcounted
// types do not have atomic refcounters, so technically two threads could
// reference the same object and attempt to modify refcounter at the same time.
// need to look into how ZTS works.

// unsafe impl Send for Zval {}
// unsafe impl Sync for Zval {}

impl Zval {
    /// Creates a new, empty zval.
    pub const fn new() -> Self {
        Self {
            value: zend_value {
                ptr: ptr::null_mut(),
            },
            u1: _zval_struct__bindgen_ty_1 {
                type_info: DataType::Null.as_u32(),
            },
            u2: _zval_struct__bindgen_ty_2 { next: 0 },
        }
    }

    /// Returns the value of the zval if it is a long.
    pub fn long(&self) -> Option<ZendLong> {
        if self.is_long() {
            Some(unsafe { self.value.lval })
        } else {
            None
        }
    }

    /// Returns the value of the zval if it is a bool.
    pub fn bool(&self) -> Option<bool> {
        if self.is_true() {
            Some(true)
        } else if self.is_false() {
            Some(false)
        } else {
            None
        }
    }

    /// Returns the value of the zval if it is a double.
    pub fn double(&self) -> Option<f64> {
        if self.is_double() {
            Some(unsafe { self.value.dval })
        } else {
            self.long().map(|x| x as f64)
        }
    }

    /// Returns the value of the zval as a zend string, if it is a string.
    ///
    /// Note that this functions output will not be the same as
    /// [`string()`](#method.string), as this function does not attempt to
    /// convert other types into a [`String`].
    pub fn zend_str(&self) -> Option<&ZendStr> {
        if self.is_string() {
            unsafe { self.value.str_.as_ref() }
        } else {
            None
        }
    }

    /// Returns the value of the zval if it is a string.
    ///
    /// If the zval does not contain a string, the function will check if it
    /// contains a double or a long, and if so it will convert the value to
    /// a [`String`] and return it. Don't rely on this logic, as there is
    /// potential for this to change to match the output of the [`str()`]
    /// function.
    ///
    /// [`str()`]: #method.str
    pub fn string(&self) -> Option<String> {
        self.str()
            .map(|s| s.to_string())
            .or_else(|| self.double().map(|x| x.to_string()))
    }

    /// Returns the value of the zval if it is a string.
    ///
    /// Note that this functions output will not be the same as
    /// [`string()`](#method.string), as this function does not attempt to
    /// convert other types into a [`String`], as it could not pass back a
    /// [`&str`] in those cases.
    pub fn str(&self) -> Option<&str> {
        self.zend_str().and_then(|zs| zs.as_str().ok())
    }

    /// Returns the value of the zval if it is a string and can be unpacked into
    /// a vector of a given type. Similar to the [`unpack`] function in PHP,
    /// except you can only unpack one type.
    ///
    /// # Safety
    ///
    /// There is no way to tell if the data stored in the string is actually of
    /// the given type. The results of this function can also differ from
    /// platform-to-platform due to the different representation of some
    /// types on different platforms. Consult the [`pack`] function
    /// documentation for more details.
    ///
    /// [`pack`]: https://www.php.net/manual/en/function.pack.php
    /// [`unpack`]: https://www.php.net/manual/en/function.unpack.php
    pub fn binary<T: Pack>(&self) -> Option<Vec<T>> {
        self.zend_str().map(T::unpack_into)
    }

    /// Returns the value of the zval if it is a string and can be unpacked into
    /// a slice of a given type. Similar to the [`unpack`] function in PHP,
    /// except you can only unpack one type.
    ///
    /// This function is similar to [`Zval::binary`] except that a slice is
    /// returned instead of a vector, meaning the contents of the string is
    /// not copied.
    ///
    /// # Safety
    ///
    /// There is no way to tell if the data stored in the string is actually of
    /// the given type. The results of this function can also differ from
    /// platform-to-platform due to the different representation of some
    /// types on different platforms. Consult the [`pack`] function
    /// documentation for more details.
    ///
    /// [`pack`]: https://www.php.net/manual/en/function.pack.php
    /// [`unpack`]: https://www.php.net/manual/en/function.unpack.php
    pub fn binary_slice<T: PackSlice>(&self) -> Option<&[T]> {
        self.zend_str().map(T::unpack_into)
    }

    /// Returns the value of the zval if it is a resource.
    pub fn resource(&self) -> Option<*mut zend_resource> {
        // TODO: Can we improve this function? I haven't done much research into
        // resources so I don't know if this is the optimal way to return this.
        if self.is_resource() {
            Some(unsafe { self.value.res })
        } else {
            None
        }
    }

    /// Returns an immutable reference to the underlying zval hashtable if the
    /// zval contains an array.
    pub fn array(&self) -> Option<&ZendHashTable> {
        if self.is_array() {
            unsafe { self.value.arr.as_ref() }
        } else {
            None
        }
    }

    /// Returns a mutable reference to the underlying zval hashtable if the zval
    /// contains an array.
    pub fn array_mut(&mut self) -> Option<&mut ZendHashTable> {
        if self.is_array() {
            unsafe { self.value.arr.as_mut() }
        } else {
            None
        }
    }

    /// Returns the value of the zval if it is an object.
    pub fn object(&self) -> Option<&ZendObject> {
        if self.is_object() {
            unsafe { self.value.obj.as_ref() }
        } else {
            None
        }
    }

    /// Returns a mutable reference to the object contained in the [`Zval`], if
    /// any.
    pub fn object_mut(&mut self) -> Option<&mut ZendObject> {
        if self.is_object() {
            unsafe { self.value.obj.as_mut() }
        } else {
            None
        }
    }

    #[inline(always)]
    pub fn try_call_method(&self, name: &str, params: Vec<&dyn IntoZvalDyn>) -> Result<Zval> {
        self.object()
            .ok_or(Error::Object)?
            .try_call_method(name, params)
    }

    /// Returns the value of the zval if it is an internal indirect reference.
    pub fn indirect(&self) -> Option<&Zval> {
        if self.is_indirect() {
            Some(unsafe { &*(self.value.zv as *mut Zval) })
        } else {
            None
        }
    }

    /// Returns a mutable reference to the zval if it is an internal indirect
    /// reference.
    pub fn indirect_mut(&self) -> Option<&mut Zval> {
        if self.is_indirect() {
            Some(unsafe { &mut *(self.value.zv as *mut Zval) })
        } else {
            None
        }
    }

    /// Returns the value of the zval if it is a reference.
    pub fn reference(&self) -> Option<&Zval> {
        if self.is_reference() {
            Some(&unsafe { self.value.ref_.as_ref() }?.val)
        } else {
            None
        }
    }

    /// Returns a mutable reference to the underlying zval if it is a reference.
    pub fn reference_mut(&mut self) -> Option<&mut Zval> {
        if self.is_reference() {
            Some(&mut unsafe { self.value.ref_.as_mut() }?.val)
        } else {
            None
        }
    }

    /// Returns the value of the zval if it is callable.
    pub fn callable(&self) -> Option<ZendCallable> {
        // The Zval is checked if it is callable in the `new` function.
        ZendCallable::new(self).ok()
    }

    /// Returns an iterator over the zval if it is traversable.
    pub fn traversable(&self) -> Option<&mut ZendIterator> {
        if self.is_traversable() {
            self.object()?.get_class_entry().get_iterator(self, false)
        } else {
            None
        }
    }

    /// Returns an iterable over the zval if it is an array or traversable. (is iterable)
    pub fn iterable(&self) -> Option<Iterable> {
        if self.is_iterable() {
            Iterable::from_zval(self)
        } else {
            None
        }
    }

    /// Returns the value of the zval if it is a pointer.
    ///
    /// # Safety
    ///
    /// The caller must ensure that the pointer contained in the zval is in fact
    /// a pointer to an instance of `T`, as the zval has no way of defining
    /// the type of pointer.
    pub unsafe fn ptr<T>(&self) -> Option<*mut T> {
        if self.is_ptr() {
            Some(self.value.ptr as *mut T)
        } else {
            None
        }
    }

    /// Attempts to call the zval as a callable with a list of arguments to pass
    /// to the function. Note that a thrown exception inside the callable is
    /// not detectable, therefore you should check if the return value is
    /// valid rather than unwrapping. Returns a result containing the return
    /// value of the function, or an error.
    ///
    /// You should not call this function directly, rather through the
    /// [`call_user_func`] macro.
    ///
    /// # Parameters
    ///
    /// * `params` - A list of parameters to call the function with.
    #[inline(always)]
    pub fn try_call(&self, params: Vec<&dyn IntoZvalDyn>) -> Result<Zval> {
        self.callable().ok_or(Error::Callable)?.try_call(params)
    }

    /// Returns the type of the Zval.
    pub fn get_type(&self) -> DataType {
        DataType::from(unsafe { self.u1.v.type_ } as u32)
    }

    /// Returns true if the zval is a long, false otherwise.
    pub fn is_long(&self) -> bool {
        self.get_type() == DataType::Long
    }

    /// Returns true if the zval is null, false otherwise.
    pub fn is_null(&self) -> bool {
        self.get_type() == DataType::Null
    }

    /// Returns true if the zval is true, false otherwise.
    pub fn is_true(&self) -> bool {
        self.get_type() == DataType::True
    }

    /// Returns true if the zval is false, false otherwise.
    pub fn is_false(&self) -> bool {
        self.get_type() == DataType::False
    }

    /// Returns true if the zval is a bool, false otherwise.
    pub fn is_bool(&self) -> bool {
        self.is_true() || self.is_false()
    }

    /// Returns true if the zval is a double, false otherwise.
    pub fn is_double(&self) -> bool {
        self.get_type() == DataType::Double
    }

    /// Returns true if the zval is a string, false otherwise.
    pub fn is_string(&self) -> bool {
        self.get_type() == DataType::String
    }

    /// Returns true if the zval is a resource, false otherwise.
    pub fn is_resource(&self) -> bool {
        self.get_type() == DataType::Resource
    }

    /// Returns true if the zval is an array, false otherwise.
    pub fn is_array(&self) -> bool {
        self.get_type() == DataType::Array
    }

    /// Returns true if the zval is an object, false otherwise.
    pub fn is_object(&self) -> bool {
        matches!(self.get_type(), DataType::Object(_))
    }

    /// Returns true if the zval is a reference, false otherwise.
    pub fn is_reference(&self) -> bool {
        self.get_type() == DataType::Reference
    }

    /// Returns true if the zval is a reference, false otherwise.
    pub fn is_indirect(&self) -> bool {
        self.get_type() == DataType::Indirect
    }

    /// Returns true if the zval is callable, false otherwise.
    pub fn is_callable(&self) -> bool {
        let ptr: *const Self = self;
        unsafe { zend_is_callable(ptr as *mut Self, 0, std::ptr::null_mut()) }
    }

    /// Checks if the zval is identical to another one.
    /// This works like `===` in php.
    ///
    /// # Parameters
    ///
    /// * `other` - The the zval to check identity against.
    pub fn is_identical(&self, other: &Self) -> bool {
        let self_p: *const Self = self;
        let other_p: *const Self = other;
        unsafe { zend_is_identical(self_p as *mut Self, other_p as *mut Self) }
    }

    /// Returns true if the zval is traversable, false otherwise.
    pub fn is_traversable(&self) -> bool {
        match self.object() {
            None => false,
            Some(obj) => obj.is_traversable(),
        }
    }

    /// Returns true if the zval is iterable (array or traversable), false otherwise.
    pub fn is_iterable(&self) -> bool {
        let ptr: *const Self = self;
        unsafe { zend_is_iterable(ptr as *mut Self) }
    }

    /// Returns true if the zval contains a pointer, false otherwise.
    pub fn is_ptr(&self) -> bool {
        self.get_type() == DataType::Ptr
    }

    /// Sets the value of the zval as a string. Returns nothing in a result when
    /// successful.
    ///
    /// # Parameters
    ///
    /// * `val` - The value to set the zval as.
    /// * `persistent` - Whether the string should persist between requests.
    pub fn set_string(&mut self, val: &str, persistent: bool) -> Result<()> {
        self.set_zend_string(ZendStr::new(val, persistent));
        Ok(())
    }

    /// Sets the value of the zval as a Zend string.
    ///
    /// # Parameters
    ///
    /// * `val` - String content.
    pub fn set_zend_string(&mut self, val: ZBox<ZendStr>) {
        self.change_type(ZvalTypeFlags::StringEx);
        self.value.str_ = val.into_raw();
    }

    /// Sets the value of the zval as a binary string, which is represented in
    /// Rust as a vector.
    ///
    /// # Parameters
    ///
    /// * `val` - The value to set the zval as.
    pub fn set_binary<T: Pack>(&mut self, val: Vec<T>) {
        self.change_type(ZvalTypeFlags::StringEx);
        let ptr = T::pack_into(val);
        self.value.str_ = ptr;
    }

    /// Sets the value of the zval as a interned string. Returns nothing in a
    /// result when successful.
    ///
    /// # Parameters
    ///
    /// * `val` - The value to set the zval as.
    /// * `persistent` - Whether the string should persist between requests.
    pub fn set_interned_string(&mut self, val: &str, persistent: bool) -> Result<()> {
        self.set_zend_string(ZendStr::new_interned(val, persistent));
        Ok(())
    }

    /// Sets the value of the zval as a long.
    ///
    /// # Parameters
    ///
    /// * `val` - The value to set the zval as.
    pub fn set_long<T: Into<ZendLong>>(&mut self, val: T) {
        self._set_long(val.into())
    }

    fn _set_long(&mut self, val: ZendLong) {
        self.change_type(ZvalTypeFlags::Long);
        self.value.lval = val;
    }

    /// Sets the value of the zval as a double.
    ///
    /// # Parameters
    ///
    /// * `val` - The value to set the zval as.
    pub fn set_double<T: Into<f64>>(&mut self, val: T) {
        self._set_double(val.into())
    }

    fn _set_double(&mut self, val: f64) {
        self.change_type(ZvalTypeFlags::Double);
        self.value.dval = val;
    }

    /// Sets the value of the zval as a boolean.
    ///
    /// # Parameters
    ///
    /// * `val` - The value to set the zval as.
    pub fn set_bool<T: Into<bool>>(&mut self, val: T) {
        self._set_bool(val.into())
    }

    fn _set_bool(&mut self, val: bool) {
        self.change_type(if val {
            ZvalTypeFlags::True
        } else {
            ZvalTypeFlags::False
        });
    }

    /// Sets the value of the zval as null.
    ///
    /// This is the default of a zval.
    pub fn set_null(&mut self) {
        self.change_type(ZvalTypeFlags::Null);
    }

    /// Sets the value of the zval as a resource.
    ///
    /// # Parameters
    ///
    /// * `val` - The value to set the zval as.
    pub fn set_resource(&mut self, val: *mut zend_resource) {
        self.change_type(ZvalTypeFlags::ResourceEx);
        self.value.res = val;
    }

    /// Sets the value of the zval as a reference to an object.
    ///
    /// # Parameters
    ///
    /// * `val` - The value to set the zval as.
    pub fn set_object(&mut self, val: &mut ZendObject) {
        self.change_type(ZvalTypeFlags::ObjectEx);
        val.inc_count(); // TODO(david): not sure if this is needed :/
        self.value.obj = (val as *const ZendObject) as *mut ZendObject;
    }

    /// Sets the value of the zval as an array. Returns nothing in a result on
    /// success.
    ///
    /// # Parameters
    ///
    /// * `val` - The value to set the zval as.
    pub fn set_array<T: TryInto<ZBox<ZendHashTable>, Error = Error>>(
        &mut self,
        val: T,
    ) -> Result<()> {
        self.set_hashtable(val.try_into()?);
        Ok(())
    }

    /// Sets the value of the zval as an array. Returns nothing in a result on
    /// success.
    ///
    /// # Parameters
    ///
    /// * `val` - The value to set the zval as.
    pub fn set_hashtable(&mut self, val: ZBox<ZendHashTable>) {
        self.change_type(ZvalTypeFlags::ArrayEx);
        self.value.arr = val.into_raw();
    }

    /// Sets the value of the zval as a pointer.
    ///
    /// # Parameters
    ///
    /// * `ptr` - The pointer to set the zval as.
    pub fn set_ptr<T>(&mut self, ptr: *mut T) {
        self.u1.type_info = ZvalTypeFlags::Ptr.bits();
        self.value.ptr = ptr as *mut c_void;
    }

    /// Used to drop the Zval but keep the value of the zval intact.
    ///
    /// This is important when copying the value of the zval, as the actual
    /// value will not be copied, but the pointer to the value (string for
    /// example) will be copied.
    pub(crate) fn release(mut self) {
        // NOTE(david): don't use `change_type` here as we are wanting to keep the
        // contents intact.
        self.u1.type_info = ZvalTypeFlags::Null.bits();
    }

    /// Changes the type of the zval, freeing the current contents when
    /// applicable.
    ///
    /// # Parameters
    ///
    /// * `ty` - The new type of the zval.
    fn change_type(&mut self, ty: ZvalTypeFlags) {
        // SAFETY: we have exclusive mutable access to this zval so can free the
        // contents.
        unsafe { zval_ptr_dtor(self) };
        self.u1.type_info = ty.bits();
    }

    /// Extracts some type from a `Zval`.
    ///
    /// This is a wrapper function around `TryFrom`.
    pub fn extract<'a, T>(&'a self) -> Option<T>
    where
        T: FromZval<'a>,
    {
        FromZval::from_zval(self)
    }

    /// Creates a shallow clone of the [`Zval`].
    ///
    /// This copies the contents of the [`Zval`], and increments the reference
    /// counter of the underlying value (if it is reference counted).
    ///
    /// For example, if the zval contains a long, it will simply copy the value.
    /// However, if the zval contains an object, the new zval will point to the
    /// same object, and the objects reference counter will be incremented.
    ///
    /// # Returns
    ///
    /// The cloned zval.
    pub fn shallow_clone(&self) -> Zval {
        let mut new = Zval::new();
        new.u1 = self.u1;
        new.value = self.value;

        // SAFETY: `u1` union is only used for easier bitmasking. It is valid to read
        // from either of the variants.
        //
        // SAFETY: If the value if refcounted (`self.u1.type_info & Z_TYPE_FLAGS_MASK`)
        // then it is valid to dereference `self.value.counted`.
        unsafe {
            let flags = ZvalTypeFlags::from_bits_retain(self.u1.type_info);
            if flags.contains(ZvalTypeFlags::RefCounted) {
                (*self.value.counted).gc.refcount += 1;
            }
        }

        new
    }
}

impl Debug for Zval {
    fn fmt(&self, f: &mut std::fmt::Formatter<'_>) -> std::fmt::Result {
        let mut dbg = f.debug_struct("Zval");
        let ty = self.get_type();
        dbg.field("type", &ty);

        macro_rules! field {
            ($value: expr) => {
                dbg.field("val", &$value)
            };
        }

        match ty {
            DataType::Undef => field!(Option::<()>::None),
            DataType::Null => field!(Option::<()>::None),
            DataType::False => field!(false),
            DataType::True => field!(true),
            DataType::Long => field!(self.long()),
            DataType::Double => field!(self.double()),
            DataType::String | DataType::Mixed => field!(self.string()),
            DataType::Array => field!(self.array()),
            DataType::Object(_) => field!(self.object()),
            DataType::Resource => field!(self.resource()),
            DataType::Reference => field!(self.reference()),
            DataType::Callable => field!(self.string()),
            DataType::ConstantExpression => field!(Option::<()>::None),
            DataType::Void => field!(Option::<()>::None),
            DataType::Bool => field!(self.bool()),
<<<<<<< HEAD
            DataType::Indirect => field!(self.indirect()),
=======
            DataType::Iterable => field!(self.iterable()),
>>>>>>> cf6c362c
            // SAFETY: We are not accessing the pointer.
            DataType::Ptr => field!(unsafe { self.ptr::<c_void>() }),
        };

        dbg.finish()
    }
}

impl Drop for Zval {
    fn drop(&mut self) {
        self.change_type(ZvalTypeFlags::Null);
    }
}

impl Default for Zval {
    fn default() -> Self {
        Self::new()
    }
}

impl IntoZval for Zval {
    const TYPE: DataType = DataType::Mixed;

    fn set_zval(self, zv: &mut Zval, _: bool) -> Result<()> {
        *zv = self;
        Ok(())
    }
}

impl<'a> FromZval<'a> for &'a Zval {
    const TYPE: DataType = DataType::Mixed;

    fn from_zval(zval: &'a Zval) -> Option<Self> {
        Some(zval)
    }
}

impl<'a> FromZvalMut<'a> for &'a mut Zval {
    const TYPE: DataType = DataType::Mixed;

    fn from_zval_mut(zval: &'a mut Zval) -> Option<Self> {
        Some(zval)
    }
}<|MERGE_RESOLUTION|>--- conflicted
+++ resolved
@@ -659,11 +659,8 @@
             DataType::ConstantExpression => field!(Option::<()>::None),
             DataType::Void => field!(Option::<()>::None),
             DataType::Bool => field!(self.bool()),
-<<<<<<< HEAD
             DataType::Indirect => field!(self.indirect()),
-=======
             DataType::Iterable => field!(self.iterable()),
->>>>>>> cf6c362c
             // SAFETY: We are not accessing the pointer.
             DataType::Ptr => field!(unsafe { self.ptr::<c_void>() }),
         };
